--- conflicted
+++ resolved
@@ -14,12 +14,8 @@
 from torch.utils.data import DataLoader, Dataset
 
 from mmengine.config import Config
-<<<<<<< HEAD
-from mmengine.data import DefaultSampler
-from mmengine.data.utils import worker_init_fn
-=======
-from mmengine.dataset import COLLATE_FUNCTIONS, DefaultSampler, pseudo_collate
->>>>>>> a5284165
+from mmengine.dataset import (COLLATE_FUNCTIONS, DefaultSampler,
+                              pseudo_collate, worker_init_fn)
 from mmengine.evaluator import BaseMetric, Evaluator
 from mmengine.hooks import (CheckpointHook, DistSamplerSeedHook, Hook,
                             IterTimerHook, LoggerHook, ParamSchedulerHook,
